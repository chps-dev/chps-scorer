# CHPs Scorer

![Minimalism Badge](https://img.shields.io/badge/minimalism-B-gold?style=flat-square&labelColor=%233443F4&color=%23FFB000)
![Provenance Badge](https://img.shields.io/badge/provenance-A-gold?style=flat-square&labelColor=%233443F4&color=%2304B45F)
![Configuration Badge](https://img.shields.io/badge/configuration-A-gold?style=flat-square&labelColor=%233443F4&color=%2304B45F)
![CVE Badge](https://img.shields.io/badge/cves-B-gold?style=flat-square&labelColor=%233443F4&color=%23FFB000)
![Overall Badge](https://img.shields.io/badge/overall-B-gold?style=flat-square&labelColor=%233443F4&color=%23FFB000)

This tool implements automated checks for the [CHPs specification](https://github.com/chps-dev/chps).

<p align="center">
  <img width="600" src="example.svg" alt="Example run of CHPs Scorer">
</p>

## Installation

As the scorer has several requirements and is at its heart a funky bash script, it's best to run
using the container image i.e:

```bash
docker run --rm --privileged ghcr.io/chps-dev/chps-scorer:latest <image_to_scan>
```

For scoring a local container, use the following command to mount the container engine socket from the host into the chps-scorer container:

```bash
docker run --rm --privileged \
--volume /var/run/docker.sock:/var/run/docker.sock \
ghcr.io/chps-dev/chps-scorer:latest \
--local <image_to_scan>
```

Unfortunately, the `--privileged` is required as we're using docker-in-docker.

## Badges

The script will output markdown at the end for creating badges similar to those at the top of
this page. You can then include these in your project pages.

In the future we'd like to create a service that automates badge creation similar to
https://goreportcard.com/ or create an online score card like [OpenSSF Scorecard](https://github.com/ossf/scorecard). 

## CHPs Scorer GitHub Action

Checkout the [CHPs Scorer GitHub Action](https://github.com/chps-dev/chps-scorer-github-action/) to automatically generate CHPs scores for your container and create GitHub issues to triage issues effectively. 

## Dependencies

If you want to run the script locally, you will need the following software installed for full
functionality. The scripts have been tested on MacOS, let me know of any issues running in Linux.

- bash
- Docker
- jq (for JSON processing)
- curl (for API requests)
- [crane](https://github.com/google/go-containerregistry/tree/main/cmd/crane) (for size check)
- [cosign](https://github.com/sigstore/cosign) (for signature verification)
- [grype](https://github.com/anchore/grype) (optional, for CVE scanning)
- [trufflehog](https://github.com/trufflesecurity/trufflehog) (for secret scanning)


## Usage

Basic usage:
```bash
./chps-scorer.sh [options] <image>
```

Options:
- `-o json`: Output results in JSON format
- `--skip-cves`: Skip CVE scanning
- `-d <dockerfile>`: Provide a Dockerfile for additional checks
<<<<<<< HEAD
- `--local`: Use local image instead of pulling from registry
=======
- `--local`: Use a local image
>>>>>>> 6c250ce1

Example:
```bash
# Basic scoring
./chps-scorer.sh nginx:latest

# JSON output with CVE scanning disabled
./chps-scorer.sh -o json --skip-cves nginx:latest

# With Dockerfile for additional checks
./chps-scorer.sh -d Dockerfile myapp:latest

<<<<<<< HEAD
# Using a local image
=======
# Locally available image
>>>>>>> 6c250ce1
./chps-scorer.sh --local myapp:latest
```

## Scoring System

The total maximum score is 20 points, broken down as follows:

- Minimalism: 4 points
- Provenance: 8 points
- Configuration: 4 points
- CVEs: 4 points

Grades are assigned based on the percentage of points achieved.

## Output

The tool provides both human-readable and JSON output formats. The JSON output includes:
- Individual scores for each category
- Detailed check results
- Overall score and grade
- Badge URLs for visual representation

Example JSON output:
```json
{
    "image": "nginx:latest",
    "digest": "nginx@sha256:...",
    "scores": {
        "minimalism": {
            "score": 1,
            "max": 4,
            "grade": "D",
            "checks": {
                "minimal_base": "fail",
                "build_tooling": "pass",
                "shell": "fail",
                "package_manager": "fail"
            }
        },
        ...
    },
    "overall": {
        "score": 10,
        "max": 20,
        "percentage": 50,
        "grade": "C"
    }
}
```<|MERGE_RESOLUTION|>--- conflicted
+++ resolved
@@ -70,11 +70,7 @@
 - `-o json`: Output results in JSON format
 - `--skip-cves`: Skip CVE scanning
 - `-d <dockerfile>`: Provide a Dockerfile for additional checks
-<<<<<<< HEAD
-- `--local`: Use local image instead of pulling from registry
-=======
 - `--local`: Use a local image
->>>>>>> 6c250ce1
 
 Example:
 ```bash
@@ -87,11 +83,7 @@
 # With Dockerfile for additional checks
 ./chps-scorer.sh -d Dockerfile myapp:latest
 
-<<<<<<< HEAD
-# Using a local image
-=======
 # Locally available image
->>>>>>> 6c250ce1
 ./chps-scorer.sh --local myapp:latest
 ```
 
